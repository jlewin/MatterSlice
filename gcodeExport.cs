/*
This file is part of MatterSlice. A commandline utility for
generating 3D printing GCode.

Copyright (C) 2013 David Braam
Copyright (c) 2014, Lars Brubaker

MatterSlice is free software: you can redistribute it and/or modify
it under the terms of the GNU Affero General Public License as
published by the Free Software Foundation, either version 3 of the
License, or (at your option) any later version.

This program is distributed in the hope that it will be useful,
but WITHOUT ANY WARRANTY; without even the implied warranty of
MERCHANTABILITY or FITNESS FOR A PARTICULAR PURPOSE.  See the
GNU Affero General Public License for more details.

You should have received a copy of the GNU Affero General Public License
along with this program.  If not, see <http://www.gnu.org/licenses/>.
*/

using ClipperLib;
using System;
using System.Collections.Generic;
using System.IO;
using System.Text;

namespace MatterHackers.MatterSlice
{
	using Polygon = List<IntPoint>;

	public class GCodeExport
	{
		private int currentFanSpeed;
		private Point3 currentPosition_um;
		private double currentSpeed;
		private TimeEstimateCalculator estimateCalculator = new TimeEstimateCalculator();
		private int extruderIndex;
		private Point3[] extruderOffset_um = new Point3[ConfigConstants.MAX_EXTRUDERS];
		private double extruderSwitchRetraction_mm;
		private double extrusionAmount_mm;
		private double extrusionAmountAtPreviousRetraction_mm;
		private double extrusionPerMm;
		private StreamWriter gcodeFileStream;
		private bool isRetracted;
		private double minimumExtrusionBeforeRetraction_mm;
		private double retractionAmount_mm;
		private int retractionSpeed;
		private List<Point3> retractionWipePath = new List<Point3>();
		private double retractionZHop_mm;
		private string toolChangeCode;
		private string beforeToolchangeCode;
		private double[] totalFilament_mm = new double[ConfigConstants.MAX_EXTRUDERS];
		private double totalPrintTime;
		private double unretractExtrusionExtra_mm;
		private bool wipeAfterRetraction;
		private long zPos_um;

		public long CurrentZ { get { return zPos_um; } } 

		public GCodeExport()
		{
			extrusionAmount_mm = 0;
			extrusionPerMm = 0;
			retractionAmount_mm = 0;
			minimumExtrusionBeforeRetraction_mm = 0.0;
			extrusionAmountAtPreviousRetraction_mm = -1;
			extruderSwitchRetraction_mm = 14.5;
			extruderIndex = 0;
			currentFanSpeed = -1;

			totalPrintTime = 0.0;
			for (int e = 0; e < ConfigConstants.MAX_EXTRUDERS; e++)
			{
				totalFilament_mm[e] = 0.0;
			}

			currentSpeed = 0;
			retractionSpeed = 45;
<<<<<<< HEAD
			isRetracted = true;
=======
			SetOutputType(ConfigConstants.OUTPUT_TYPE.REPRAP);
>>>>>>> 742cfe56
			gcodeFileStream = new StreamWriter(Console.OpenStandardOutput());
		}

		public void Close()
		{
			gcodeFileStream.Close();
		}

		public void Finalize(long maxObjectHeight, int moveSpeed, string endCode)
		{
			WriteFanCommand(0);
			WriteCode(endCode);
			WriteComment("filament used = {0:0.0}".FormatWith(GetTotalFilamentUsed(0) + GetTotalFilamentUsed(1)));
			WriteComment("filament used extruder 1 (mm) = {0:0.0}".FormatWith(GetTotalFilamentUsed(0)));
			WriteComment("filament used extruder 2 (mm) = {0:0.0}".FormatWith(GetTotalFilamentUsed(1)));
			WriteComment("total print time (s) = {0:0}".FormatWith(GetTotalPrintTime()));

			LogOutput.Log("Print time: {0}\n".FormatWith((int)(GetTotalPrintTime())));
			LogOutput.Log("Filament: {0}\n".FormatWith((int)(GetTotalFilamentUsed(0))));
			LogOutput.Log("Filament2: {0}\n".FormatWith((int)(GetTotalFilamentUsed(1))));
		}

		public int GetExtruderIndex()
		{
			return extruderIndex;
		}

		public long GetFileSize()
		{
			return gcodeFileStream.BaseStream.Length;
		}

		public Point3 GetPosition()
		{
			return currentPosition_um;
		}

		public IntPoint GetPositionXY()
		{
			return new IntPoint(currentPosition_um.x, currentPosition_um.y);
		}

		public long GetPositionZ()
		{
			return currentPosition_um.z;
		}

		public double GetTotalFilamentUsed(int extruderIndexToGet)
		{
			if (extruderIndexToGet == extruderIndex)
			{
				return totalFilament_mm[extruderIndexToGet] + extrusionAmount_mm;
			}

			return totalFilament_mm[extruderIndexToGet];
		}

		public double GetTotalPrintTime()
		{
			return totalPrintTime;
		}

		public bool IsOpened()
		{
			return gcodeFileStream != null;
		}

		public void ResetExtrusionValue(double extraExtrudeAmount_mm = 0)
		{
			if (extrusionAmount_mm != 0.0)
			{
				gcodeFileStream.Write("G92 E0 ; reset extrusion\n");
				totalFilament_mm[extruderIndex] += extrusionAmount_mm;
				extrusionAmountAtPreviousRetraction_mm -= extrusionAmount_mm;
				extrusionAmount_mm = extraExtrudeAmount_mm;
			}
		}

		public void SetExtruderOffset(int extruderIndex, IntPoint extruderOffset_um, int z_offset_um)
		{
			this.extruderOffset_um[extruderIndex] = new Point3(extruderOffset_um.X, extruderOffset_um.Y, z_offset_um);
		}

		public void SetExtrusion(int layerThickness, int filamentDiameter, double extrusionMultiplier)
		{
			//double feedRateRatio = 1 + (Math.PI / 4 - 1) * layerThickness / extrusionWidth;
			//extrusionMultiplier *= feedRateRatio;
			double filamentArea = Math.PI * ((double)(filamentDiameter) / 1000.0 / 2.0) * ((double)(filamentDiameter) / 1000.0 / 2.0);
			extrusionPerMm = (double)(layerThickness) / 1000.0 / filamentArea * extrusionMultiplier;
		}

		public void SetFilename(string filename)
		{
			filename = filename.Replace("\"", "");
			gcodeFileStream = new StreamWriter(filename);
		}

		public void SetRetractionSettings(double retractionAmount, int retractionSpeed, double extruderSwitchRetraction, double minimumExtrusionBeforeRetraction_mm, double retractionZHop_mm, bool wipeAfterRetraction, double unretractExtrusionExtra_mm)
		{
			this.unretractExtrusionExtra_mm = unretractExtrusionExtra_mm;
			this.wipeAfterRetraction = wipeAfterRetraction;
			this.retractionAmount_mm = retractionAmount;
			this.retractionSpeed = retractionSpeed;
			this.extruderSwitchRetraction_mm = extruderSwitchRetraction;
			this.minimumExtrusionBeforeRetraction_mm = minimumExtrusionBeforeRetraction_mm;
			this.retractionZHop_mm = retractionZHop_mm;
		}

		public void SetToolChangeCode(string toolChangeCode, string beforeToolchangeCode)
		{
			this.toolChangeCode = toolChangeCode;
			this.beforeToolchangeCode = beforeToolchangeCode;
		}

		public void setZ(long z)
		{
			this.zPos_um = z;
		}

		public void SwitchExtruder(int newExtruder)
		{
			if (extruderIndex == newExtruder)
			{
				return;
			}

			if(beforeToolchangeCode != null && beforeToolchangeCode != "")
			{
				WriteCode("; Before Tool Change GCode");
				WriteCode(beforeToolchangeCode);
			}

			gcodeFileStream.Write("G1 F{0} E{1:0.####} ; retract\n", retractionSpeed * 60, extrusionAmount_mm - extruderSwitchRetraction_mm);
			currentSpeed = retractionSpeed;

			ResetExtrusionValue();
			extruderIndex = newExtruder;

			isRetracted = true;
			extrusionAmount_mm = extruderSwitchRetraction_mm;
			gcodeFileStream.Write("T{0} ; switch extruder\n".FormatWith(extruderIndex));

			if (toolChangeCode != null && toolChangeCode != "")
			{
				WriteCode("; After Tool Change GCode");
				WriteCode(toolChangeCode);
			}
		}

		public void TellFileSize()
		{
			double fsize = gcodeFileStream.BaseStream.Length;
			if (fsize > 1024 * 1024)
			{
				fsize /= 1024.0 * 1024.0;
				LogOutput.Log("Wrote {0:0.0} MB.\n".FormatWith(fsize));
			}
			if (fsize > 1024)
			{
				fsize /= 1024.0;
				LogOutput.Log("Wrote {0:0.0} kilobytes.\n".FormatWith(fsize));
			}
		}

		public void UpdateTotalPrintTime()
		{
			totalPrintTime += estimateCalculator.calculate();
			estimateCalculator.reset();
		}

		public void WriteCode(string str)
		{
			gcodeFileStream.Write("{0}\n".FormatWith(str));
		}

		public void WriteComment(string comment)
		{
			gcodeFileStream.Write("; {0}\n".FormatWith(comment));
		}

		public void WriteDelay(double timeAmount)
		{
			gcodeFileStream.Write("G4 P{0}\n".FormatWith((int)(timeAmount * 1000)));
			totalPrintTime += timeAmount;
		}

		public void WriteFanCommand(int speed)
		{
			if (currentFanSpeed == speed)
			{
				return;
			}

			if (speed > 0)
			{
				gcodeFileStream.Write("M106 S{0}\n".FormatWith(speed * 255 / 100));
			}
			else
			{
				gcodeFileStream.Write("M107\n");
			}
			currentFanSpeed = speed;
		}

		public void WriteLine(string line)
		{
			gcodeFileStream.Write("{0}\n".FormatWith(line));
		}

        public void WriteMove(Point3 movePosition_um, double speed, int lineWidth_um)
        {
            StringBuilder lineToWrite = new StringBuilder();
            //Normal E handling.
            if (lineWidth_um != 0)
            {
                Point3 diff = movePosition_um - GetPosition();
<<<<<<< HEAD
				if (isRetracted)
				{
					if (retractionZHop_mm > 0)
					{
						double zWritePosition = (double)(currentPosition_um.z - extruderOffset_um[extruderIndex].z) / 1000;
						lineToWrite.Append("G1 Z{0:0.###}\n".FormatWith(zWritePosition));
					}

					if (extrusionAmount_mm > 10000.0)
					{
						//According to https://github.com/Ultimaker/CuraEngine/issues/14 having more then 21m of extrusion causes inaccuracies. So reset it every 10m, just to be sure.
						ResetExtrusionValue(retractionAmount_mm);
					}

					lineToWrite.Append("G1 F{0} E{1:0.#####}\n".FormatWith(retractionSpeed * 60, extrusionAmount_mm));

					currentSpeed = retractionSpeed;
					estimateCalculator.plan(new TimeEstimateCalculator.Position(
						currentPosition_um.x / 1000.0,
						currentPosition_um.y / 1000.0,
						currentPosition_um.z / 1000.0,
						extrusionAmount_mm),
						currentSpeed);

					isRetracted = false;
				}
=======
                if (isRetracted)
                {
                    if (retractionZHop_mm > 0)
                    {
						double zWritePosition = (double)(currentPosition_um.z - extruderOffset_um[extruderIndex].z) / 1000;
						lineToWrite.Append("G1 Z{0:0.###}\n".FormatWith(zWritePosition));
                    }

                    if (extrusionAmount_mm > 10000.0)
                    {
                        //According to https://github.com/Ultimaker/CuraEngine/issues/14 having more then 21m of extrusion causes inaccuracies. So reset it every 10m, just to be sure.
                        ResetExtrusionValue(retractionAmount_mm);
                    }

                    if (outputType == ConfigConstants.OUTPUT_TYPE.ULTIGCODE)
                    {
                        lineToWrite.Append("G11\n");
                    }
                    else
                    {
                        lineToWrite.Append("G1 F{0} {1}{2:0.#####}\n".FormatWith(retractionSpeed * 60, extruderCharacter[extruderIndex], extrusionAmount_mm));

                        currentSpeed = retractionSpeed;
                        estimateCalculator.plan(new TimeEstimateCalculator.Position(
                            currentPosition_um.x / 1000.0,
                            currentPosition_um.y / 1000.0,
                            currentPosition_um.z / 1000.0,
                            extrusionAmount_mm),
                            currentSpeed);
                    }

                    isRetracted = false;
                }
>>>>>>> 742cfe56

                extrusionAmount_mm += extrusionPerMm * lineWidth_um / 1000.0 * diff.LengthMm();
                lineToWrite.Append("G1");
            }
            else
            {
                lineToWrite.Append("G0");
            }

            if (currentSpeed != speed)
            {
                lineToWrite.Append(" F{0}".FormatWith(speed * 60));
                currentSpeed = speed;
            }

            double xWritePosition = (double)(movePosition_um.x - extruderOffset_um[extruderIndex].x) / 1000.0;
            double yWritePosition = (double)(movePosition_um.y - extruderOffset_um[extruderIndex].y) / 1000.0;
            lineToWrite.Append(" X{0:0.###} Y{1:0.###}".FormatWith(xWritePosition, yWritePosition));

            if (movePosition_um.z != currentPosition_um.z)
            {
                double zWritePosition = (double)(movePosition_um.z - extruderOffset_um[extruderIndex].z) / 1000.0;
				if (lineWidth_um == 0
					&& isRetracted)
				{
					zWritePosition += retractionZHop_mm;
				}
				lineToWrite.Append(" Z{0:0.###}".FormatWith(zWritePosition));
            }

            if (lineWidth_um != 0)
            {
                lineToWrite.Append(" E{0:0.#####}".FormatWith(extrusionAmount_mm));
            }

            lineToWrite.Append("\n");

            if (lineToWrite.Length > 0)
            {
                string lineAsString = lineToWrite.ToString();
                gcodeFileStream.Write(lineAsString);
            }

            //If wipe enabled remember path, but stop at 100 moves to keep memory usage low
            if (wipeAfterRetraction)
            {
                retractionWipePath.Add(movePosition_um);
                if (retractionWipePath.Count > 100)
                {
                    retractionWipePath.RemoveAt(0);
                }
            }

            currentPosition_um = movePosition_um;
            estimateCalculator.plan(new TimeEstimateCalculator.Position(currentPosition_um.x / 1000.0, currentPosition_um.y / 1000.0, currentPosition_um.z / 1000.0, extrusionAmount_mm), speed);
        }

		public void WriteRetraction()
		{
			double initialSpeed = currentSpeed;

			if (retractionAmount_mm > 0
				&& !isRetracted
				&& extrusionAmountAtPreviousRetraction_mm + minimumExtrusionBeforeRetraction_mm < extrusionAmount_mm)
			{
				gcodeFileStream.Write("G1 F{0} E{1:0.#####}\n".FormatWith(retractionSpeed * 60, extrusionAmount_mm - retractionAmount_mm));
				currentSpeed = retractionSpeed;
				estimateCalculator.plan(new TimeEstimateCalculator.Position((double)(currentPosition_um.x) / 1000.0, (currentPosition_um.y) / 1000.0, (double)(currentPosition_um.z) / 1000.0, extrusionAmount_mm - retractionAmount_mm), currentSpeed);

				AddRetractionWipeIfRequired(initialSpeed);

				if (retractionZHop_mm > 0)
				{
					double zWritePosition = (double)(currentPosition_um.z - extruderOffset_um[extruderIndex].z) / 1000 + retractionZHop_mm;
					gcodeFileStream.Write("G1 Z{0:0.###}\n".FormatWith(zWritePosition));
				}

				// Make sure after a retraction that we will extrude the extra amount on unretraction that the settings want.
				extrusionAmount_mm += unretractExtrusionExtra_mm;

				extrusionAmountAtPreviousRetraction_mm = extrusionAmount_mm;
				isRetracted = true;
			}
		}

		private void AddRetractionWipeIfRequired(double initialSpeed)
		{
			//This wipes the extruder back along the previous path after retracting.
			if (wipeAfterRetraction && retractionWipePath.Count >= 2)
			{
				Point3 lastP = retractionWipePath[retractionWipePath.Count - 1];
				int indexStepDirection = -1;
				int i = retractionWipePath.Count - 2;
				double wipeDistanceMm = 10;
				long wipeLeft = (long)(wipeDistanceMm * 1000);

				while (wipeLeft > 0)
				{
					Point3 p = retractionWipePath[i];
					long len = (lastP - p).Length();

					//Check if we're out of moves
					if (indexStepDirection > 0 && i == retractionWipePath.Count - 1)
					{
						break;
					}
					//Reverse direction (once) to get wipe length if required.
					else if (indexStepDirection < 0 && i == 0)
					{
						indexStepDirection = 1;
					}
					i += indexStepDirection;

					//If move is longer than wipe remaining, calculate angle and move along path but stop short.
					if (len > wipeLeft)
					{
						Point3 direction = p - lastP;
						long directionLength = direction.Length();
						direction *= wipeLeft;
						direction /= directionLength;
						p = lastP + direction;
						len = wipeLeft;
					}
					wipeLeft -= len;
					lastP = p;
					gcodeFileStream.Write("G0 ");
					if (currentSpeed != initialSpeed)
					{
						currentSpeed = initialSpeed;
						gcodeFileStream.Write("F{0} ".FormatWith(currentSpeed * 60));
					}
					gcodeFileStream.Write("X{0:0.###} Y{1:0.###}\n".FormatWith((p.x - extruderOffset_um[extruderIndex].x) / 1000.0, (p.y - extruderOffset_um[extruderIndex].y) / 1000.0));
					estimateCalculator.plan(new TimeEstimateCalculator.Position(p.x / 1000.0, p.y / 1000.0, currentPosition_um.z / 1000.0, 0), currentSpeed);
				}
				retractionWipePath.Clear();
			}
		}
	}
}<|MERGE_RESOLUTION|>--- conflicted
+++ resolved
@@ -77,11 +77,7 @@
 
 			currentSpeed = 0;
 			retractionSpeed = 45;
-<<<<<<< HEAD
 			isRetracted = true;
-=======
-			SetOutputType(ConfigConstants.OUTPUT_TYPE.REPRAP);
->>>>>>> 742cfe56
 			gcodeFileStream = new StreamWriter(Console.OpenStandardOutput());
 		}
 
@@ -298,7 +294,6 @@
             if (lineWidth_um != 0)
             {
                 Point3 diff = movePosition_um - GetPosition();
-<<<<<<< HEAD
 				if (isRetracted)
 				{
 					if (retractionZHop_mm > 0)
@@ -325,41 +320,6 @@
 
 					isRetracted = false;
 				}
-=======
-                if (isRetracted)
-                {
-                    if (retractionZHop_mm > 0)
-                    {
-						double zWritePosition = (double)(currentPosition_um.z - extruderOffset_um[extruderIndex].z) / 1000;
-						lineToWrite.Append("G1 Z{0:0.###}\n".FormatWith(zWritePosition));
-                    }
-
-                    if (extrusionAmount_mm > 10000.0)
-                    {
-                        //According to https://github.com/Ultimaker/CuraEngine/issues/14 having more then 21m of extrusion causes inaccuracies. So reset it every 10m, just to be sure.
-                        ResetExtrusionValue(retractionAmount_mm);
-                    }
-
-                    if (outputType == ConfigConstants.OUTPUT_TYPE.ULTIGCODE)
-                    {
-                        lineToWrite.Append("G11\n");
-                    }
-                    else
-                    {
-                        lineToWrite.Append("G1 F{0} {1}{2:0.#####}\n".FormatWith(retractionSpeed * 60, extruderCharacter[extruderIndex], extrusionAmount_mm));
-
-                        currentSpeed = retractionSpeed;
-                        estimateCalculator.plan(new TimeEstimateCalculator.Position(
-                            currentPosition_um.x / 1000.0,
-                            currentPosition_um.y / 1000.0,
-                            currentPosition_um.z / 1000.0,
-                            extrusionAmount_mm),
-                            currentSpeed);
-                    }
-
-                    isRetracted = false;
-                }
->>>>>>> 742cfe56
 
                 extrusionAmount_mm += extrusionPerMm * lineWidth_um / 1000.0 * diff.LengthMm();
                 lineToWrite.Append("G1");
