--- conflicted
+++ resolved
@@ -402,7 +402,7 @@
 				}
 				else
 				{
-					Infill.GenerateLinePaths(outline, ref fillPolygons, config.extrusionWidth_um, config.infillExtendIntoPerimeter_um, partFillAngle);
+					Infill.GenerateLinePaths(outline, ref fillPolygons, config.firstLayerExtrusionWidth_um, config.infillExtendIntoPerimeter_um, partFillAngle);
 				}
 			}
 
@@ -781,17 +781,11 @@
 				}
 				else
 				{
-<<<<<<< HEAD
 					skirtConfig.setData(config.insidePerimetersSpeed, extrusionWidth_um, "SKIRT");
 					inset0Config.setData(config.outsidePerimeterSpeed, extrusionWidth_um, "WALL-OUTER");
 					insetXConfig.setData(config.insidePerimetersSpeed, extrusionWidth_um, "WALL-INNER");
 					fillConfig.setData(config.infillSpeed, extrusionWidth_um, "FILL", false);
 					bridgConfig.setData(config.bridgeSpeed, extrusionWidth_um, "BRIDGE");
-=======
-					Infill.GenerateLinePaths(outline, ref fillPolygons, config.firstLayerExtrusionWidth_um, config.infillExtendIntoPerimeter_um, partFillAngle);
-				}
-			}
->>>>>>> 364e78d5
 
 					supportNormalConfig.setData(config.supportMaterialSpeed, config.supportExtrusionWidth_um, "SUPPORT");
 					supportInterfaceConfig.setData(config.supportMaterialSpeed, config.extrusionWidth_um, "SUPPORT-INTERFACE");
