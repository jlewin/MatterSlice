--- conflicted
+++ resolved
@@ -33,29 +33,23 @@
 	// Fused Filament Fabrication processor.
 	public class fffProcessor
 	{
-		#region PathConfigs
-
-		private GCodePathConfig bridgConfig = new GCodePathConfig();
-		private GCodePathConfig fillConfig = new GCodePathConfig();
+		private int maxObjectHeight;
+		private int fileNumber;
+		private GCodeExport gcode = new GCodeExport();
+		private ConfigSettings config;
+		private Stopwatch timeKeeper = new Stopwatch();
+
+		private SimpleModel simpleModel = new SimpleModel();
+		private OptimizedModel optomizedModel;
+		private SliceDataStorage storage = new SliceDataStorage();
+
 		private GCodePathConfig skirtConfig = new GCodePathConfig();
-		private GCodePathConfig supportInterfaceConfig = new GCodePathConfig();
-		private GCodePathConfig supportNormalConfig = new GCodePathConfig();
 		private GCodePathConfig inset0Config = new GCodePathConfig();
 		private GCodePathConfig insetXConfig = new GCodePathConfig();
-
-		#endregion PathConfigs
-
-		private ConfigSettings config;
-		private int fileNumber;
-		private GCodeExport gcode = new GCodeExport();
-		private int lastPartIndex = 0;
-		private int maxObjectHeight;
-		private OptimizedModel optomizedModel;
-		private bool saveDebugSliceInfo = false;
-		private SimpleModel simpleModel = new SimpleModel();
-		private SliceDataStorage storage = new SliceDataStorage();
-		private bool testVolumesHaveSameLayers = false;
-		private Stopwatch timeKeeper = new Stopwatch();
+		private GCodePathConfig fillConfig = new GCodePathConfig();
+		private GCodePathConfig bridgConfig = new GCodePathConfig();
+		private GCodePathConfig supportNormalConfig = new GCodePathConfig();
+		private GCodePathConfig supportInterfaceConfig = new GCodePathConfig();
 
 		public fffProcessor(ConfigSettings config)
 		{
@@ -64,25 +58,25 @@
 			maxObjectHeight = 0;
 		}
 
-		private enum SupportType { General, Interface };
-
-		public void Cancel()
-		{
-			if (gcode.IsOpened())
-			{
-				gcode.Close();
-			}
+		public bool setTargetFile(string filename)
+		{
+			gcode.setFilename(filename);
+			{
+				gcode.writeComment("Generated with MatterSlice {0}".FormatWith(ConfigConstants.VERSION));
+			}
+
+			return gcode.isOpened();
 		}
 
 		public void DoProcessing()
 		{
-			if (!gcode.IsOpened())
+			if (!gcode.isOpened())
 			{
 				return;
 			}
 
 			timeKeeper.Restart();
-			LogOutput.Log("Analyzing and optimizing model...\n");
+			LogOutput.log("Analyzing and optimizing model...\n");
 			optomizedModel = new OptimizedModel(simpleModel);
 			if (MatterSlice.Canceled)
 			{
@@ -91,36 +85,50 @@
 			optomizedModel.SetPositionAndSize(simpleModel, config.positionToPlaceObjectCenter_um.X, config.positionToPlaceObjectCenter_um.Y, -config.bottomClipAmount_um, config.centerObjectInXy);
 			for (int volumeIndex = 0; volumeIndex < simpleModel.volumes.Count; volumeIndex++)
 			{
-				LogOutput.Log("  Face counts: {0} . {1} {2:0.0}%\n".FormatWith((int)simpleModel.volumes[volumeIndex].faceTriangles.Count, (int)optomizedModel.volumes[volumeIndex].facesTriangle.Count, (double)(optomizedModel.volumes[volumeIndex].facesTriangle.Count) / (double)(simpleModel.volumes[volumeIndex].faceTriangles.Count) * 100));
-				LogOutput.Log("  Vertex counts: {0} . {1} {2:0.0}%\n".FormatWith((int)simpleModel.volumes[volumeIndex].faceTriangles.Count * 3, (int)optomizedModel.volumes[volumeIndex].vertices.Count, (double)(optomizedModel.volumes[volumeIndex].vertices.Count) / (double)(simpleModel.volumes[volumeIndex].faceTriangles.Count * 3) * 100));
-			}
-
-			LogOutput.Log("Optimize model {0:0.0}s \n".FormatWith(timeKeeper.Elapsed.Seconds));
+				LogOutput.log("  Face counts: {0} . {1} {2:0.0}%\n".FormatWith((int)simpleModel.volumes[volumeIndex].faceTriangles.Count, (int)optomizedModel.volumes[volumeIndex].facesTriangle.Count, (double)(optomizedModel.volumes[volumeIndex].facesTriangle.Count) / (double)(simpleModel.volumes[volumeIndex].faceTriangles.Count) * 100));
+				LogOutput.log("  Vertex counts: {0} . {1} {2:0.0}%\n".FormatWith((int)simpleModel.volumes[volumeIndex].faceTriangles.Count * 3, (int)optomizedModel.volumes[volumeIndex].vertices.Count, (double)(optomizedModel.volumes[volumeIndex].vertices.Count) / (double)(simpleModel.volumes[volumeIndex].faceTriangles.Count * 3) * 100));
+			}
+
+			LogOutput.log("Optimize model {0:0.0}s \n".FormatWith(timeKeeper.Elapsed.Seconds));
 			timeKeeper.Reset();
 
 			Stopwatch timeKeeperTotal = new Stopwatch();
 			timeKeeperTotal.Start();
-			PreSetup(config.extrusionWidth_um);
-			SliceModels(storage);
-
-			ProcessSliceData(storage);
+			preSetup(config.extrusionWidth_um);
+			sliceModels(storage);
+
+			processSliceData(storage);
 			if (MatterSlice.Canceled)
 			{
 				return;
 			}
-			WriteGCode(storage);
+			writeGCode(storage);
 			if (MatterSlice.Canceled)
 			{
 				return;
 			}
 
 			LogOutput.logProgress("process", 1, 1); //Report to the GUI that a file has been fully processed.
-			LogOutput.Log("Total time elapsed {0:0.00}s.\n".FormatWith(timeKeeperTotal.Elapsed.Seconds));
+			LogOutput.log("Total time elapsed {0:0.00}s.\n".FormatWith(timeKeeperTotal.Elapsed.Seconds));
+		}
+
+		public bool LoadStlFile(string input_filename)
+		{
+			preSetup(config.extrusionWidth_um);
+			timeKeeper.Restart();
+			LogOutput.log("Loading {0} from disk...\n".FormatWith(input_filename));
+			if (!SimpleModel.loadModelFromFile(simpleModel, input_filename, config.modelRotationMatrix))
+			{
+				LogOutput.logError("Failed to load model: {0}\n".FormatWith(input_filename));
+				return false;
+			}
+			LogOutput.log("Loaded from disk in {0:0.0}s\n".FormatWith(timeKeeper.Elapsed.Seconds));
+			return true;
 		}
 
 		public void finalize()
 		{
-			if (!gcode.IsOpened())
+			if (!gcode.isOpened())
 			{
 				return;
 			}
@@ -130,387 +138,7 @@
 			gcode.Close();
 		}
 
-		public bool LoadStlFile(string input_filename)
-		{
-			PreSetup(config.extrusionWidth_um);
-			timeKeeper.Restart();
-			LogOutput.Log("Loading {0} from disk...\n".FormatWith(input_filename));
-			if (!SimpleModel.loadModelFromFile(simpleModel, input_filename, config.modelRotationMatrix))
-			{
-				LogOutput.LogError("Failed to load model: {0}\n".FormatWith(input_filename));
-				return false;
-			}
-			LogOutput.Log("Loaded from disk in {0:0.0}s\n".FormatWith(timeKeeper.Elapsed.Seconds));
-			return true;
-		}
-
-		public bool SetTargetFile(string filename)
-		{
-			gcode.setFilename(filename);
-			{
-				gcode.writeComment("Generated with MatterSlice {0}".FormatWith(ConfigConstants.VERSION));
-			}
-
-			return gcode.IsOpened();
-		}
-
-		private void AddSkirtToGCode(SliceDataStorage storage, GCodePlanner gcodeLayer, int volumeIndex, int layerIndex)
-		{
-			if (storage.skirt.Count > 0
-				&& storage.skirt[0].Count > 0)
-			{
-				IntPoint lowestPoint = storage.skirt[0][0];
-
-				// lets make sure we start with the most outside loop
-				foreach (Polygon polygon in storage.skirt)
-				{
-					foreach (IntPoint position in polygon)
-					{
-						if (position.Y < lowestPoint.Y)
-						{
-							lowestPoint = polygon[0];
-						}
-					}
-				}
-
-				gcodeLayer.writeTravel(lowestPoint);
-			}
-
-			gcodeLayer.WritePolygonsByOptimizer(storage.skirt, skirtConfig);
-		}
-
-		private void AddSupportToGCode(SliceDataStorage storage, GCodePlanner gcodeLayer, int layerIndex, ConfigSettings config)
-		{
-			if (!storage.support.generated)
-			{
-				return;
-			}
-
-			if (config.supportExtruder > -1)
-			{
-				int prevExtruder = gcodeLayer.getExtruder();
-				if (gcodeLayer.SetExtruder(config.supportExtruder))
-				{
-					AddWipeTower(storage, gcodeLayer, layerIndex, prevExtruder, config.extrusionWidth_um);
-				}
-
-				if (storage.wipeShield.Count > 0 && storage.volumes.Count == 1)
-				{
-					gcodeLayer.SetAlwaysRetract(true);
-					gcodeLayer.WritePolygonsByOptimizer(storage.wipeShield[layerIndex], skirtConfig);
-					gcodeLayer.SetAlwaysRetract(config.avoidCrossingPerimeters);
-				}
-			}
-
-			int currentZHeight_um = config.firstLayerThickness_um;
-			if (layerIndex == 0)
-			{
-				currentZHeight_um /= 2;
-			}
-			else
-			{
-				if (layerIndex > 1)
-				{
-					currentZHeight_um += (layerIndex - 1) * config.layerThickness_um;
-				}
-				currentZHeight_um += config.layerThickness_um / 2;
-			}
-
-			SupportPolyGenerator supportGenerator = new SupportPolyGenerator(storage.support, currentZHeight_um);
-
-			WriteSupportPolygons(storage, gcodeLayer, layerIndex, config, supportGenerator.supportPolygons, SupportType.General);
-
-			if (config.supportInterfaceExtruder != -1
-				&& config.supportInterfaceExtruder != config.supportExtruder)
-			{
-				gcodeLayer.SetExtruder(config.supportInterfaceExtruder);
-			}
-			WriteSupportPolygons(storage, gcodeLayer, layerIndex, config, supportGenerator.interfacePolygons, SupportType.Interface);
-		}
-
-		//Add a single layer from a single mesh-volume to the GCode
-		private void AddVolumeLayerToGCode(SliceDataStorage storage, GCodePlanner gcodeLayer, int volumeIndex, int layerIndex, int extrusionWidth_um, int fanSpeedPercent)
-		{
-			int prevExtruder = gcodeLayer.getExtruder();
-			bool extruderChanged = gcodeLayer.SetExtruder(volumeIndex);
-
-			SliceLayer layer = storage.volumes[volumeIndex].layers[layerIndex];
-			if (extruderChanged)
-			{
-				AddWipeTower(storage, gcodeLayer, layerIndex, prevExtruder, extrusionWidth_um);
-			}
-
-			if (storage.wipeShield.Count > 0 && storage.volumes.Count > 1)
-			{
-				gcodeLayer.SetAlwaysRetract(true);
-				gcodeLayer.WritePolygonsByOptimizer(storage.wipeShield[layerIndex], skirtConfig);
-				gcodeLayer.SetAlwaysRetract(!config.avoidCrossingPerimeters);
-			}
-
-			PathOrderOptimizer partOrderOptimizer = new PathOrderOptimizer(new IntPoint());
-			for (int partIndex = 0; partIndex < layer.parts.Count; partIndex++)
-			{
-				if (config.continuousSpiralOuterPerimeter && partIndex > 0)
-				{
-					continue;
-				}
-
-				partOrderOptimizer.AddPolygon(layer.parts[partIndex].insets[0][0]);
-			}
-			partOrderOptimizer.Optimize();
-
-			for (int partIndex = 0; partIndex < partOrderOptimizer.bestPolygonOrderIndex.Count; partIndex++)
-			{
-				if (config.continuousSpiralOuterPerimeter && partIndex > 0)
-				{
-					continue;
-				}
-
-				SliceLayerPart part = layer.parts[partOrderOptimizer.bestPolygonOrderIndex[partIndex]];
-
-				if (config.avoidCrossingPerimeters)
-				{
-					gcodeLayer.SetOuterPerimetersToAvoidCrossing(part.combBoundery);
-				}
-				else
-				{
-					gcodeLayer.SetAlwaysRetract(true);
-				}
-<<<<<<< HEAD
-=======
-			}
-			else
-			{
-				gcode.writeFanCommand(0);
-				gcode.ResetExtrusionValue();
-				gcode.writeRetraction();
-				gcode.setZ(maxObjectHeight + 5000);
-				gcode.WriteMove(gcode.getPositionXY(), config.travelSpeed, 0);
-				gcode.WriteMove(new IntPoint(storage.modelMin.x, storage.modelMin.y), config.travelSpeed, 0);
-			}
-			fileNumber++;
->>>>>>> 7cb9ab4a
-
-				Polygons fillPolygons = new Polygons();
-				Polygons bridgePolygons = new Polygons();
-
-				CalculateInfillData(storage, volumeIndex, layerIndex, part, ref fillPolygons, ref bridgePolygons);
-
-				// Write the bridge polgons out first so the perimeter will have more to hold to while bridging the gaps.
-				// It would be even better to slow down the perimeters that are part of bridges but that is a bit harder.
-				if (bridgePolygons.Count > 0)
-				{
-					gcode.writeFanCommand(config.bridgeFanSpeedPercent);
-					gcodeLayer.WritePolygonsByOptimizer(bridgePolygons, bridgConfig);
-					gcode.writeFanCommand(fanSpeedPercent);
-				}
-
-				if (config.numberOfPerimeters > 0)
-				{
-					if (partIndex != lastPartIndex)
-					{
-						// force a retract if changing islands
-						gcodeLayer.ForceRetract();
-						lastPartIndex = partIndex;
-					}
-
-					if (config.continuousSpiralOuterPerimeter)
-					{
-						if (layerIndex >= config.numberOfBottomLayers)
-						{
-							inset0Config.spiralize = true;
-						}
-					}
-
-					// If we are on the very first layer we start with the outside in so that we can stick to the bed better.
-					if (config.outsidePerimetersFirst || layerIndex == 0 || inset0Config.spiralize)
-					{
-						// First the outside (this helps with accuracy)
-						if (part.insets.Count > 0)
-						{
-							gcodeLayer.WritePolygonsByOptimizer(part.insets[0], inset0Config);
-						}
-
-						if (!inset0Config.spiralize)
-						{
-							for (int perimeterIndex = 1; perimeterIndex < part.insets.Count; perimeterIndex++)
-							{
-								gcodeLayer.WritePolygonsByOptimizer(part.insets[perimeterIndex], insetXConfig);
-							}
-						}
-					}
-					else // This is so we can do overhanges better (the outside can stick a bit to the inside).
-					{
-						// Print everything but the first perimeter from the outside in so the little parts have more to stick to.
-						for (int perimeterIndex = 1; perimeterIndex < part.insets.Count; perimeterIndex++)
-						{
-							gcodeLayer.WritePolygonsByOptimizer(part.insets[perimeterIndex], insetXConfig);
-						}
-						// then 0
-						if (part.insets.Count > 0)
-						{
-							gcodeLayer.WritePolygonsByOptimizer(part.insets[0], inset0Config);
-						}
-					}
-				}
-
-				gcodeLayer.WritePolygonsByOptimizer(fillPolygons, fillConfig);
-
-				//After a layer part, make sure the nozzle is inside the comb boundary, so we do not retract on the perimeter.
-				if (!config.continuousSpiralOuterPerimeter || layerIndex < config.numberOfBottomLayers)
-				{
-					gcodeLayer.MoveInsideTheOuterPerimeter(extrusionWidth_um * 2);
-				}
-			}
-			gcodeLayer.SetOuterPerimetersToAvoidCrossing(null);
-		}
-
-		private void AddWipeTower(SliceDataStorage storage, GCodePlanner gcodeLayer, int layerNr, int prevExtruder, int extrusionWidth_um)
-		{
-			if (config.wipeTowerSize_um < 1)
-			{
-				return;
-			}
-
-			//If we changed extruder, print the wipe/prime tower for this nozzle;
-			gcodeLayer.WritePolygonsByOptimizer(storage.wipeTower, supportInterfaceConfig);
-			Polygons fillPolygons = new Polygons();
-			Infill.GenerateLinePaths(storage.wipeTower, ref fillPolygons, extrusionWidth_um, config.infillExtendIntoPerimeter_um, 45 + 90 * (layerNr % 2));
-			gcodeLayer.WritePolygonsByOptimizer(fillPolygons, supportInterfaceConfig);
-
-			//Make sure we wipe the old extruder on the wipe tower.
-			gcodeLayer.writeTravel(storage.wipePoint - config.extruderOffsets[prevExtruder] + config.extruderOffsets[gcodeLayer.getExtruder()]);
-		}
-
-		private void CalculateInfillData(SliceDataStorage storage, int volumeIndex, int layerIndex, SliceLayerPart part, ref Polygons fillPolygons, ref Polygons bridgePolygons)
-		{
-			// generate infill for outline including bridging
-			foreach (Polygons outline in part.topAndBottomOutlines.CreateLayerOutlines(PolygonsHelper.LayerOpperation.EvenOdd))
-			{
-				double partFillAngle = config.infillStartingAngle;
-				if ((layerIndex & 1) == 1)
-				{
-					partFillAngle += 90;
-				}
-				if (layerIndex > 0)
-				{
-					double bridgeAngle;
-					if (Bridge.BridgeAngle(outline, storage.volumes[volumeIndex].layers[layerIndex - 1], out bridgeAngle))
-					{
-						Infill.GenerateLinePaths(outline, ref bridgePolygons, config.extrusionWidth_um, config.infillExtendIntoPerimeter_um, bridgeAngle);
-					}
-					else
-					{
-						if (true)
-						{
-							Infill.GenerateLinePaths(outline, ref fillPolygons, config.extrusionWidth_um, config.infillExtendIntoPerimeter_um, partFillAngle);
-						}
-						else
-						{
-							double oldInfillPercent = config.infillPercent;
-							config.infillPercent = 100;
-							Infill.GenerateConcentricInfill(config, outline, ref fillPolygons, partFillAngle);
-							config.infillPercent = oldInfillPercent;
-						}
-					}
-				}
-				else
-				{
-					Infill.GenerateLinePaths(outline, ref fillPolygons, config.firstLayerExtrusionWidth_um, config.infillExtendIntoPerimeter_um, partFillAngle);
-				}
-			}
-
-			double fillAngle = config.infillStartingAngle;
-
-			// generate the infill for this part on this layer
-			if (config.infillPercent > 0)
-			{
-				switch (config.infillType)
-				{
-					case ConfigConstants.INFILL_TYPE.LINES:
-						if ((layerIndex & 1) == 1)
-						{
-							fillAngle += 90;
-						}
-						Infill.GenerateLineInfill(config, part.sparseOutline, ref fillPolygons, fillAngle);
-						break;
-
-					case ConfigConstants.INFILL_TYPE.GRID:
-						Infill.GenerateGridInfill(config, part.sparseOutline, ref fillPolygons, fillAngle);
-						break;
-
-					case ConfigConstants.INFILL_TYPE.TRIANGLES:
-						Infill.GenerateTriangleInfill(config, part.sparseOutline, ref fillPolygons, fillAngle);
-						break;
-
-					case ConfigConstants.INFILL_TYPE.HEXAGON:
-						Infill.GenerateHexagonInfill(config, part.sparseOutline, ref fillPolygons, fillAngle, layerIndex);
-						break;
-
-					case ConfigConstants.INFILL_TYPE.CONCENTRIC:
-						Infill.GenerateConcentricInfill(config, part.sparseOutline, ref fillPolygons, fillAngle);
-						break;
-
-					default:
-						throw new NotImplementedException();
-				}
-			}
-		}
-
-		private void CreateWipeShields(SliceDataStorage storage, int totalLayers)
-		{
-			for (int layerIndex = 0; layerIndex < totalLayers; layerIndex++)
-			{
-				Polygons wipeShield = new Polygons();
-				for (int volumeIndex = 0; volumeIndex < storage.volumes.Count; volumeIndex++)
-				{
-					for (int partNr = 0; partNr < storage.volumes[volumeIndex].layers[layerIndex].parts.Count; partNr++)
-					{
-						wipeShield = wipeShield.CreateUnion(storage.volumes[volumeIndex].layers[layerIndex].parts[partNr].outline.Offset(config.wipeShieldDistanceFromShapes_um));
-					}
-				}
-				storage.wipeShield.Add(wipeShield);
-			}
-
-			for (int layerIndex = 0; layerIndex < totalLayers; layerIndex++)
-			{
-				storage.wipeShield[layerIndex] = storage.wipeShield[layerIndex].Offset(-1000).Offset(1000);
-			}
-
-			int offsetAngle = (int)Math.Tan(60.0 * Math.PI / 180) * config.layerThickness_um;//Allow for a 60deg angle in the wipeShield.
-			for (int layerIndex = 1; layerIndex < totalLayers; layerIndex++)
-			{
-				storage.wipeShield[layerIndex] = storage.wipeShield[layerIndex].CreateUnion(storage.wipeShield[layerIndex - 1].Offset(-offsetAngle));
-			}
-
-			for (int layerIndex = totalLayers - 1; layerIndex > 0; layerIndex--)
-			{
-				storage.wipeShield[layerIndex - 1] = storage.wipeShield[layerIndex - 1].CreateUnion(storage.wipeShield[layerIndex].Offset(-offsetAngle));
-			}
-		}
-
-		private int GetFanSpeed(int layerIndex, GCodePlanner gcodeLayer)
-		{
-			int fanSpeedPercent = config.fanSpeedMinPercent;
-			if (gcodeLayer.getExtrudeSpeedFactor() <= 50)
-			{
-				fanSpeedPercent = config.fanSpeedMaxPercent;
-			}
-			else
-			{
-				int n = gcodeLayer.getExtrudeSpeedFactor() - 50;
-				fanSpeedPercent = config.fanSpeedMinPercent * n / 50 + config.fanSpeedMaxPercent * (50 - n) / 50;
-			}
-
-			if (layerIndex < config.firstLayerToAllowFan)
-			{
-				// Don't allow the fan below this layer
-				fanSpeedPercent = 0;
-			}
-			return fanSpeedPercent;
-		}
-
-		private void PreSetup(int extrusionWidth)
+		private void preSetup(int extrusionWidth)
 		{
 			skirtConfig.setData(config.insidePerimetersSpeed, extrusionWidth, "SKIRT");
 			inset0Config.setData(config.outsidePerimeterSpeed, extrusionWidth, "WALL-OUTER");
@@ -530,7 +158,57 @@
 			gcode.SetToolChangeCode(config.toolChangeCode);
 		}
 
-		private void ProcessSliceData(SliceDataStorage storage)
+		private void sliceModels(SliceDataStorage storage)
+		{
+			timeKeeper.Restart();
+#if False
+            optomizedModel.saveDebugSTL("debug_output.stl");
+#endif
+
+			LogOutput.log("Slicing model...\n");
+			List<Slicer> slicerList = new List<Slicer>();
+			for (int volumeIndex = 0; volumeIndex < optomizedModel.volumes.Count; volumeIndex++)
+			{
+				Slicer slicer = new Slicer(optomizedModel.volumes[volumeIndex], config);
+				slicerList.Add(slicer);
+			}
+
+#if false
+            slicerList[0].DumpSegmentsToGcode("Volume 0 Segments.gcode");
+            slicerList[0].DumpPolygonsToGcode("Volume 0 Polygons.gcode");
+            slicerList[0].DumpPolygonsToHTML("Volume 0 Polygons.html");
+#endif
+
+			LogOutput.log("Sliced model in {0:0.0}s\n".FormatWith(timeKeeper.Elapsed.Seconds));
+			timeKeeper.Restart();
+
+			LogOutput.log("Generating support map...\n");
+			storage.support.GenerateSupportGrid(optomizedModel, config);
+
+			storage.modelSize = optomizedModel.size_um;
+			storage.modelMin = optomizedModel.minXYZ_um;
+			storage.modelMax = optomizedModel.maxXYZ_um;
+
+			LogOutput.log("Generating layer parts...\n");
+			for (int volumeIndex = 0; volumeIndex < slicerList.Count; volumeIndex++)
+			{
+				storage.volumes.Add(new SliceVolumeStorage());
+				LayerPart.createLayerParts(storage.volumes[volumeIndex], slicerList[volumeIndex], config.repairOverlaps);
+
+				if (config.enableRaft)
+				{
+					//Add the raft offset to each layer.
+					for (int layerNr = 0; layerNr < storage.volumes[volumeIndex].layers.Count; layerNr++)
+					{
+						storage.volumes[volumeIndex].layers[layerNr].printZ += config.raftBaseThickness_um + config.raftInterfaceThicknes_um;
+					}
+				}
+			}
+			LogOutput.log("Generated layer parts in {0:0.0}s\n".FormatWith(timeKeeper.Elapsed.Seconds));
+			timeKeeper.Restart();
+		}
+
+		private void processSliceData(SliceDataStorage storage)
 		{
 			if (config.continuousSpiralOuterPerimeter)
 			{
@@ -540,19 +218,20 @@
 
 			MultiVolumes.RemoveVolumesIntersections(storage.volumes);
 			MultiVolumes.OverlapMultipleVolumesSlightly(storage.volumes, config.multiVolumeOverlapPercent);
-			//LayerPart.dumpLayerparts(storage, "output.html");
+#if False
+            LayerPart.dumpLayerparts(storage, "output.html");
+#endif
 
 			int totalLayers = storage.volumes[0].layers.Count;
-			if (testVolumesHaveSameLayers)
-			{
-				for (int volumeIndex = 1; volumeIndex < storage.volumes.Count; volumeIndex++)
-				{
-					if (totalLayers != storage.volumes[volumeIndex].layers.Count)
-					{
-						throw new Exception("All the volumes must have the same number of layers (they just can have empty layers).");
-					}
-				}
-			}
+#if DEBUG
+			for (int volumeIndex = 1; volumeIndex < storage.volumes.Count; volumeIndex++)
+			{
+				if (totalLayers != storage.volumes[volumeIndex].layers.Count)
+				{
+					throw new Exception("All the valumes must have the same number of layers (they just can have empty layers).");
+				}
+			}
+#endif
 
 			for (int layerIndex = 0; layerIndex < totalLayers; layerIndex++)
 			{
@@ -577,7 +256,7 @@
 					}
 					Inset.generateInsets(layer, extrusionWidth, insetCount);
 				}
-				LogOutput.Log("Creating Insets {0}/{1}\n".FormatWith(layerIndex + 1, totalLayers));
+				LogOutput.log("Creating Insets {0}/{1}\n".FormatWith(layerIndex + 1, totalLayers));
 			}
 
 			if (config.wipeShieldDistanceFromShapes_um > 0)
@@ -585,7 +264,7 @@
 				CreateWipeShields(storage, totalLayers);
 			}
 
-			LogOutput.Log("Generated inset in {0:0.0}s\n".FormatWith(timeKeeper.Elapsed.Seconds));
+			LogOutput.log("Generated inset in {0:0.0}s\n".FormatWith(timeKeeper.Elapsed.Seconds));
 			timeKeeper.Restart();
 
 			for (int layerIndex = 0; layerIndex < totalLayers; layerIndex++)
@@ -594,7 +273,7 @@
 				{
 					return;
 				}
-
+				
 				//Only generate bottom and top layers and infill for the first X layers when spiralize is choosen.
 				if (!config.continuousSpiralOuterPerimeter || (int)(layerIndex) < config.numberOfBottomLayers)
 				{
@@ -610,9 +289,9 @@
 						TopsAndBottoms.GenerateSparse(layerIndex, storage.volumes[volumeIndex], extrusionWidth, config.numberOfBottomLayers, config.numberOfTopLayers);
 					}
 				}
-				LogOutput.Log("Creating Top & Bottom Layers {0}/{1}\n".FormatWith(layerIndex + 1, totalLayers));
-			}
-			LogOutput.Log("Generated top bottom layers in {0:0.0}s\n".FormatWith(timeKeeper.Elapsed.Seconds));
+				LogOutput.log("Creating Top & Bottom Layers {0}/{1}\n".FormatWith(layerIndex + 1, totalLayers));
+			}
+			LogOutput.log("Generated top bottom layers in {0:0.0}s\n".FormatWith(timeKeeper.Elapsed.Seconds));
 			timeKeeper.Restart();
 
 			if (config.wipeTowerSize_um > 0)
@@ -649,56 +328,39 @@
 			}
 		}
 
-		private void SliceModels(SliceDataStorage storage)
-		{
-			timeKeeper.Restart();
-			//optomizedModel.saveDebugSTL("debug_output.stl");
-
-			LogOutput.Log("Slicing model...\n");
-			List<Slicer> slicerList = new List<Slicer>();
-			for (int volumeIndex = 0; volumeIndex < optomizedModel.volumes.Count; volumeIndex++)
-			{
-				Slicer slicer = new Slicer(optomizedModel.volumes[volumeIndex], config);
-				slicerList.Add(slicer);
-			}
-
-			if (saveDebugSliceInfo)
-			{
-				slicerList[0].DumpSegmentsToGcode("Volume 0 Segments.gcode");
-				slicerList[0].DumpPolygonsToGcode("Volume 0 Polygons.gcode");
-				slicerList[0].DumpPolygonsToHTML("Volume 0 Polygons.html");
-			}
-
-			LogOutput.Log("Sliced model in {0:0.0}s\n".FormatWith(timeKeeper.Elapsed.Seconds));
-			timeKeeper.Restart();
-
-			LogOutput.Log("Generating support map...\n");
-			storage.support.GenerateSupportGrid(optomizedModel, config);
-
-			storage.modelSize = optomizedModel.size_um;
-			storage.modelMin = optomizedModel.minXYZ_um;
-			storage.modelMax = optomizedModel.maxXYZ_um;
-
-			LogOutput.Log("Generating layer parts...\n");
-			for (int volumeIndex = 0; volumeIndex < slicerList.Count; volumeIndex++)
-			{
-				storage.volumes.Add(new SliceVolumeStorage());
-				LayerPart.createLayerParts(storage.volumes[volumeIndex], slicerList[volumeIndex], config.repairOverlaps);
-
-				if (config.enableRaft)
-				{
-					//Add the raft offset to each layer.
-					for (int layerNr = 0; layerNr < storage.volumes[volumeIndex].layers.Count; layerNr++)
-					{
-						storage.volumes[volumeIndex].layers[layerNr].printZ += config.raftBaseThickness_um + config.raftInterfaceThicknes_um;
-					}
-				}
-			}
-			LogOutput.Log("Generated layer parts in {0:0.0}s\n".FormatWith(timeKeeper.Elapsed.Seconds));
-			timeKeeper.Restart();
-		}
-
-		private void WriteGCode(SliceDataStorage storage)
+		private void CreateWipeShields(SliceDataStorage storage, int totalLayers)
+		{
+			for (int layerNr = 0; layerNr < totalLayers; layerNr++)
+			{
+				Polygons wipeShield = new Polygons();
+				for (int volumeIdx = 0; volumeIdx < storage.volumes.Count; volumeIdx++)
+				{
+					for (int partNr = 0; partNr < storage.volumes[volumeIdx].layers[layerNr].parts.Count; partNr++)
+					{
+						wipeShield = wipeShield.CreateUnion(storage.volumes[volumeIdx].layers[layerNr].parts[partNr].outline.Offset(config.wipeShieldDistanceFromShapes_um));
+					}
+				}
+				storage.wipeShield.Add(wipeShield);
+			}
+
+			for (int layerIndex = 0; layerIndex < totalLayers; layerIndex++)
+			{
+				storage.wipeShield[layerIndex] = storage.wipeShield[layerIndex].Offset(-1000).Offset(1000);
+			}
+
+			int offsetAngle = (int)Math.Tan(60.0 * Math.PI / 180) * config.layerThickness_um;//Allow for a 60deg angle in the wipeShield.
+			for (int layerNr = 1; layerNr < totalLayers; layerNr++)
+			{
+				storage.wipeShield[layerNr] = storage.wipeShield[layerNr].CreateUnion(storage.wipeShield[layerNr - 1].Offset(-offsetAngle));
+			}
+
+			for (int layerNr = totalLayers - 1; layerNr > 0; layerNr--)
+			{
+				storage.wipeShield[layerNr - 1] = storage.wipeShield[layerNr - 1].CreateUnion(storage.wipeShield[layerNr].Offset(-offsetAngle));
+			}
+		}
+
+		private void writeGCode(SliceDataStorage storage)
 		{
 			gcode.writeComment("filamentDiameter = {0}".FormatWith(config.filamentDiameter));
 			gcode.writeComment("extrusionWidth = {0}".FormatWith(config.extrusionWidth));
@@ -728,8 +390,8 @@
 				gcode.ResetExtrusionValue();
 				gcode.writeRetraction();
 				gcode.setZ(maxObjectHeight + 5000);
-				gcode.writeMove(gcode.getPositionXY(), config.travelSpeed, 0);
-				gcode.writeMove(new IntPoint(storage.modelMin.x, storage.modelMin.y), config.travelSpeed, 0);
+				gcode.WriteMove(gcode.getPositionXY(), config.travelSpeed, 0);
+				gcode.WriteMove(new IntPoint(storage.modelMin.x, storage.modelMin.y), config.travelSpeed, 0);
 			}
 			fileNumber++;
 
@@ -772,7 +434,7 @@
 				{
 					return;
 				}
-				LogOutput.Log("Writing Layers {0}/{1}\n".FormatWith(layerIndex + 1, totalLayers));
+				LogOutput.log("Writing Layers {0}/{1}\n".FormatWith(layerIndex + 1, totalLayers));
 
 				LogOutput.logProgress("export", layerIndex + 1, totalLayers);
 
@@ -878,7 +540,7 @@
 				gcodeLayer.writeGCode(config.doCoolHeadLift, currentLayerThickness_um);
 			}
 
-			LogOutput.Log("Wrote layers in {0:0.00}s.\n".FormatWith(timeKeeper.Elapsed.Seconds));
+			LogOutput.log("Wrote layers in {0:0.00}s.\n".FormatWith(timeKeeper.Elapsed.Seconds));
 			timeKeeper.Restart();
 			gcode.tellFileSize();
 			gcode.writeFanCommand(0);
@@ -886,6 +548,302 @@
 			//Store the object height for when we are printing multiple objects, as we need to clear every one of them when moving to the next position.
 			maxObjectHeight = Math.Max(maxObjectHeight, storage.modelSize.z);
 		}
+
+		private int GetFanSpeed(int layerIndex, GCodePlanner gcodeLayer)
+		{
+			int fanSpeedPercent = config.fanSpeedMinPercent;
+			if (gcodeLayer.getExtrudeSpeedFactor() <= 50)
+			{
+				fanSpeedPercent = config.fanSpeedMaxPercent;
+			}
+			else
+			{
+				int n = gcodeLayer.getExtrudeSpeedFactor() - 50;
+				fanSpeedPercent = config.fanSpeedMinPercent * n / 50 + config.fanSpeedMaxPercent * (50 - n) / 50;
+			}
+
+			if (layerIndex < config.firstLayerToAllowFan)
+			{
+				// Don't allow the fan below this layer
+				fanSpeedPercent = 0;
+			}
+			return fanSpeedPercent;
+		}
+
+		private void AddSkirtToGCode(SliceDataStorage storage, GCodePlanner gcodeLayer, int volumeIndex, int layerIndex)
+		{
+			if (storage.skirt.Count > 0
+				&& storage.skirt[0].Count > 0)
+			{
+				IntPoint lowestPoint = storage.skirt[0][0];
+
+				// lets make sure we start with the most outside loop
+				foreach (Polygon polygon in storage.skirt)
+				{
+					foreach (IntPoint position in polygon)
+					{
+						if (position.Y < lowestPoint.Y)
+						{
+							lowestPoint = polygon[0];
+						}
+					}
+				}
+
+				gcodeLayer.writeTravel(lowestPoint);
+			}
+
+			gcodeLayer.writePolygonsByOptimizer(storage.skirt, skirtConfig);
+		}
+
+		int lastPartIndex = 0;
+		//Add a single layer from a single mesh-volume to the GCode
+		private void AddVolumeLayerToGCode(SliceDataStorage storage, GCodePlanner gcodeLayer, int volumeIndex, int layerIndex, int extrusionWidth_um, int fanSpeedPercent)
+		{
+			int prevExtruder = gcodeLayer.getExtruder();
+			bool extruderChanged = gcodeLayer.setExtruder(volumeIndex);
+
+			SliceLayer layer = storage.volumes[volumeIndex].layers[layerIndex];
+			if (extruderChanged)
+			{
+				addWipeTower(storage, gcodeLayer, layerIndex, prevExtruder, extrusionWidth_um);
+			}
+
+			if (storage.wipeShield.Count > 0 && storage.volumes.Count > 1)
+			{
+				gcodeLayer.setAlwaysRetract(true);
+				gcodeLayer.writePolygonsByOptimizer(storage.wipeShield[layerIndex], skirtConfig);
+				gcodeLayer.setAlwaysRetract(!config.avoidCrossingPerimeters);
+			}
+
+			PathOrderOptimizer partOrderOptimizer = new PathOrderOptimizer(new IntPoint());
+			for (int partIndex = 0; partIndex < layer.parts.Count; partIndex++)
+			{
+				if (config.continuousSpiralOuterPerimeter && partIndex > 0)
+				{
+					continue;
+				}
+
+				partOrderOptimizer.AddPolygon(layer.parts[partIndex].insets[0][0]);
+			}
+			partOrderOptimizer.Optimize();
+
+			for (int partIndex = 0; partIndex < partOrderOptimizer.bestPolygonOrderIndex.Count; partIndex++)
+			{
+				if (config.continuousSpiralOuterPerimeter && partIndex > 0)
+				{
+					continue;
+				}
+
+				SliceLayerPart part = layer.parts[partOrderOptimizer.bestPolygonOrderIndex[partIndex]];
+
+				if (config.avoidCrossingPerimeters)
+				{
+					gcodeLayer.SetOuterPerimetersToAvoidCrossing(part.combBoundery);
+				}
+				else
+				{
+					gcodeLayer.setAlwaysRetract(true);
+				}
+
+				Polygons fillPolygons = new Polygons();
+				Polygons bridgePolygons = new Polygons();
+
+				CalculateInfillData(storage, volumeIndex, layerIndex, part, ref fillPolygons, ref bridgePolygons);
+
+				// Write the bridge polgons out first so the perimeter will have more to hold to while bridging the gaps.
+				// It would be even better to slow down the perimeters that are part of bridges but that is a bit harder.
+				if (bridgePolygons.Count > 0)
+				{
+					gcode.writeFanCommand(config.bridgeFanSpeedPercent);
+					gcodeLayer.writePolygonsByOptimizer(bridgePolygons, bridgConfig);
+					gcode.writeFanCommand(fanSpeedPercent);
+				}
+
+				if (config.numberOfPerimeters > 0)
+				{
+					if (partIndex != lastPartIndex)
+					{
+						// force a retract if changing islands
+						gcodeLayer.ForceRetract();
+						lastPartIndex = partIndex;
+					}
+
+					if (config.continuousSpiralOuterPerimeter)
+					{
+						if (layerIndex >= config.numberOfBottomLayers)
+						{
+							inset0Config.spiralize = true;
+						}
+					}
+
+					// If we are on the very first layer we start with the outside in so that we can stick to the bed better.
+					if (config.outsidePerimetersFirst || layerIndex == 0 || inset0Config.spiralize)
+					{
+						// First the outside (this helps with accuracy)
+						if (part.insets.Count > 0)
+						{
+							gcodeLayer.writePolygonsByOptimizer(part.insets[0], inset0Config);
+						}
+
+						if (!inset0Config.spiralize)
+						{
+							for (int perimeterIndex = 1; perimeterIndex < part.insets.Count; perimeterIndex++)
+							{
+								gcodeLayer.writePolygonsByOptimizer(part.insets[perimeterIndex], insetXConfig);
+							}
+						}
+					}
+					else // This is so we can do overhanges better (the outside can stick a bit to the inside).
+					{
+						// Print everything but the first perimeter from the outside in so the little parts have more to stick to.
+						for (int perimeterIndex = 1; perimeterIndex < part.insets.Count; perimeterIndex++)
+						{
+							gcodeLayer.writePolygonsByOptimizer(part.insets[perimeterIndex], insetXConfig);
+						}
+						// then 0
+						if (part.insets.Count > 0)
+						{
+							gcodeLayer.writePolygonsByOptimizer(part.insets[0], inset0Config);
+						}
+					}
+				}
+
+				gcodeLayer.writePolygonsByOptimizer(fillPolygons, fillConfig);
+
+				//After a layer part, make sure the nozzle is inside the comb boundary, so we do not retract on the perimeter.
+				if (!config.continuousSpiralOuterPerimeter || layerIndex < config.numberOfBottomLayers)
+				{
+					gcodeLayer.MoveInsideTheOuterPerimeter(extrusionWidth_um * 2);
+				}
+			}
+			gcodeLayer.SetOuterPerimetersToAvoidCrossing(null);
+		}
+
+		private void CalculateInfillData(SliceDataStorage storage, int volumeIndex, int layerIndex, SliceLayerPart part, ref Polygons fillPolygons, ref Polygons bridgePolygons)
+		{
+			// generate infill for outline including bridging
+			foreach (Polygons outline in part.topAndBottomOutlines.CreateLayerOutlines(PolygonsHelper.LayerOpperation.EvenOdd))
+			{
+				double partFillAngle = config.infillStartingAngle;
+				if ((layerIndex & 1) == 1)
+				{
+					partFillAngle += 90;
+				}
+				if (layerIndex > 0)
+				{
+					double bridgeAngle;
+					if (Bridge.BridgeAngle(outline, storage.volumes[volumeIndex].layers[layerIndex - 1], out bridgeAngle))
+					{
+						Infill.GenerateLinePaths(outline, ref bridgePolygons, config.extrusionWidth_um, config.infillExtendIntoPerimeter_um, bridgeAngle);
+					}
+					else
+					{
+						if (true)
+						{
+							Infill.GenerateLinePaths(outline, ref fillPolygons, config.extrusionWidth_um, config.infillExtendIntoPerimeter_um, partFillAngle);
+						}
+						else
+						{
+							double oldInfillPercent = config.infillPercent;
+							config.infillPercent = 100;
+							Infill.GenerateConcentricInfill(config, outline, ref fillPolygons, partFillAngle);
+							config.infillPercent = oldInfillPercent;
+						}
+					}
+				}
+				else
+				{
+					Infill.GenerateLinePaths(outline, ref fillPolygons, config.firstLayerExtrusionWidth_um, config.infillExtendIntoPerimeter_um, partFillAngle);
+				}
+			}
+
+			double fillAngle = config.infillStartingAngle;
+
+			// generate the infill for this part on this layer
+			if (config.infillPercent > 0)
+			{
+				switch (config.infillType)
+				{
+					case ConfigConstants.INFILL_TYPE.LINES:
+						if ((layerIndex & 1) == 1)
+						{
+							fillAngle += 90;
+						}
+						Infill.GenerateLineInfill(config, part.sparseOutline, ref fillPolygons, fillAngle);
+						break;
+
+					case ConfigConstants.INFILL_TYPE.GRID:
+						Infill.GenerateGridInfill(config, part.sparseOutline, ref fillPolygons, fillAngle);
+						break;
+
+					case ConfigConstants.INFILL_TYPE.TRIANGLES:
+						Infill.GenerateTriangleInfill(config, part.sparseOutline, ref fillPolygons, fillAngle);
+						break;
+
+					case ConfigConstants.INFILL_TYPE.HEXAGON:
+						Infill.GenerateHexagonInfill(config, part.sparseOutline, ref fillPolygons, fillAngle, layerIndex);
+						break;
+
+					case ConfigConstants.INFILL_TYPE.CONCENTRIC:
+						Infill.GenerateConcentricInfill(config, part.sparseOutline, ref fillPolygons, fillAngle);
+						break;
+
+					default:
+						throw new NotImplementedException();
+				}
+			}
+		}
+
+		private void AddSupportToGCode(SliceDataStorage storage, GCodePlanner gcodeLayer, int layerIndex, ConfigSettings config)
+		{
+			if (!storage.support.generated)
+			{
+				return;
+			}
+
+			if (config.supportExtruder > -1)
+			{
+				int prevExtruder = gcodeLayer.getExtruder();
+				if (gcodeLayer.setExtruder(config.supportExtruder))
+				{
+					addWipeTower(storage, gcodeLayer, layerIndex, prevExtruder, config.extrusionWidth_um);
+				}
+
+				if (storage.wipeShield.Count > 0 && storage.volumes.Count == 1)
+				{
+					gcodeLayer.setAlwaysRetract(true);
+					gcodeLayer.writePolygonsByOptimizer(storage.wipeShield[layerIndex], skirtConfig);
+					gcodeLayer.setAlwaysRetract(config.avoidCrossingPerimeters);
+				}
+			}
+
+			int currentZHeight_um = config.firstLayerThickness_um;
+			if (layerIndex == 0)
+			{
+				currentZHeight_um /= 2;
+			}
+			else
+			{
+				if (layerIndex > 1)
+				{
+					currentZHeight_um += (layerIndex - 1) * config.layerThickness_um;
+				}
+				currentZHeight_um += config.layerThickness_um / 2;
+			}
+
+			SupportPolyGenerator supportGenerator = new SupportPolyGenerator(storage.support, currentZHeight_um);
+
+			WriteSupportPolygons(storage, gcodeLayer, layerIndex, config, supportGenerator.supportPolygons, SupportType.General);
+
+			if (config.supportInterfaceExtruder != -1
+				&& config.supportInterfaceExtruder != config.supportExtruder)
+			{
+				gcodeLayer.setExtruder(config.supportInterfaceExtruder);
+			}
+			WriteSupportPolygons(storage, gcodeLayer, layerIndex, config, supportGenerator.interfacePolygons, SupportType.Interface);
+		}
+
+		private enum SupportType { General, Interface };
 
 		private void WriteSupportPolygons(SliceDataStorage storage, GCodePlanner gcodeLayer, int layerIndex, ConfigSettings config, Polygons supportPolygons, SupportType interfaceLayer)
 		{
@@ -949,15 +907,15 @@
 				switch (interfaceLayer)
 				{
 					case SupportType.Interface:
-						gcodeLayer.WritePolygonsByOptimizer(supportLines, supportInterfaceConfig);
+						gcodeLayer.writePolygonsByOptimizer(supportLines, supportInterfaceConfig);
 						break;
 
 					case SupportType.General:
 						if (config.supportType == ConfigConstants.SUPPORT_TYPE.GRID)
 						{
-							gcodeLayer.WritePolygonsByOptimizer(island, supportNormalConfig);
-						}
-						gcodeLayer.WritePolygonsByOptimizer(supportLines, supportNormalConfig);
+							gcodeLayer.writePolygonsByOptimizer(island, supportNormalConfig);
+						}
+						gcodeLayer.writePolygonsByOptimizer(supportLines, supportNormalConfig);
 						break;
 
 					default:
@@ -967,5 +925,30 @@
 				gcodeLayer.SetOuterPerimetersToAvoidCrossing(null);
 			}
 		}
+
+		private void addWipeTower(SliceDataStorage storage, GCodePlanner gcodeLayer, int layerNr, int prevExtruder, int extrusionWidth_um)
+		{
+			if (config.wipeTowerSize_um < 1)
+			{
+				return;
+			}
+
+			//If we changed extruder, print the wipe/prime tower for this nozzle;
+			gcodeLayer.writePolygonsByOptimizer(storage.wipeTower, supportInterfaceConfig);
+			Polygons fillPolygons = new Polygons();
+			Infill.GenerateLinePaths(storage.wipeTower, ref fillPolygons, extrusionWidth_um, config.infillExtendIntoPerimeter_um, 45 + 90 * (layerNr % 2));
+			gcodeLayer.writePolygonsByOptimizer(fillPolygons, supportInterfaceConfig);
+
+			//Make sure we wipe the old extruder on the wipe tower.
+			gcodeLayer.writeTravel(storage.wipePoint - config.extruderOffsets[prevExtruder] + config.extruderOffsets[gcodeLayer.getExtruder()]);
+		}
+
+		public void Cancel()
+		{
+			if (gcode.isOpened())
+			{
+				gcode.Close();
+			}
+		}
 	}
 }