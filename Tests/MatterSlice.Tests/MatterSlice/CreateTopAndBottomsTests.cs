--- conflicted
+++ resolved
@@ -33,165 +33,6 @@
 
 namespace MatterHackers.MatterSlice.Tests
 {
-<<<<<<< HEAD
-	using Polygons = List<List<IntPoint>>;
-	using Polygon = List<IntPoint>;
-
-	[TestFixture, Category("MatterSlice")]
-	public class CreateToAndBottomTests
-	{
-		[Test]
-		public void CorrectNumberOfBottoms()
-		{
-			// 3 bottom layers and no top layers
-			{
-				// A simple cube that should have enough bottom layers
-				string inset0OutlineString = "x:0, y:0,x:10000, y:0,x:10000, y:10000,x:0, y:10000,|";
-				Polygons inset0Outline = PolygonsHelper.CreateFromString(inset0OutlineString);
-				int numLayers = 10;
-				PartLayers layerData = CreateLayerData(inset0Outline, numLayers);
-				GenerateLayers(layerData, 400, 3, 0);
-				Assert.IsTrue(OnlyHasBottom(layerData, 0));
-				Assert.IsTrue(OnlyHasSolidInfill(layerData, 1));
-				Assert.IsTrue(OnlyHasSolidInfill(layerData, 2));
-				Assert.IsTrue(OnlyHasInfill(layerData, 3));
-			}
-
-			// 3 bottom layers and 1 top layer
-			{
-				string inset0OutlineString = "x:0, y:0,x:10000, y:0,x:10000, y:10000,x:0, y:10000,|";
-				Polygons inset0Outline = PolygonsHelper.CreateFromString(inset0OutlineString);
-				int numLayers = 10;
-				PartLayers layerData = CreateLayerData(inset0Outline, numLayers);
-				GenerateLayers(layerData, 400, 3, 1);
-				Assert.IsTrue(OnlyHasBottom(layerData, 0));
-				Assert.IsTrue(OnlyHasSolidInfill(layerData, 1));
-				Assert.IsTrue(OnlyHasSolidInfill(layerData, 2));
-				Assert.IsTrue(OnlyHasInfill(layerData, 3));
-			}
-
-			// 3 bottom layers and 3 top layers
-			{
-				string inset0OutlineString = "x:0, y:0,x:10000, y:0,x:10000, y:10000,x:0, y:10000,|";
-				Polygons inset0Outline = PolygonsHelper.CreateFromString(inset0OutlineString);
-				int numLayers = 10;
-				PartLayers layerData = CreateLayerData(inset0Outline, numLayers);
-				GenerateLayers(layerData, 400, 3, 3);
-				Assert.IsTrue(OnlyHasBottom(layerData, 0));
-				Assert.IsTrue(OnlyHasSolidInfill(layerData, 1));
-				Assert.IsTrue(OnlyHasSolidInfill(layerData, 2));
-				Assert.IsTrue(OnlyHasInfill(layerData, 3));
-			}
-		}
-
-		[Test]
-		public void CorrectNumberOfTops()
-		{
-			// 3 top layers and no bottom layers
-			{
-				// A simple cube that should have enough bottom layers
-				string inset0OutlineString = "x:0, y:0,x:10000, y:0,x:10000, y:10000,x:0, y:10000,|";
-				Polygons inset0Outline = PolygonsHelper.CreateFromString(inset0OutlineString);
-				int numLayers = 10;
-				PartLayers layerData = CreateLayerData(inset0Outline, numLayers);
-				GenerateLayers(layerData, 400, 0, 3);
-				Assert.IsTrue(OnlyHasTop(layerData, 9));
-				Assert.IsTrue(OnlyHasSolidInfill(layerData, 8));
-				Assert.IsTrue(OnlyHasSolidInfill(layerData, 7));
-				Assert.IsTrue(OnlyHasInfill(layerData, 6));
-			}
-
-			// 3 top layers and 1 bottom layer
-			{
-				string inset0OutlineString = "x:0, y:0,x:10000, y:0,x:10000, y:10000,x:0, y:10000,|";
-				Polygons inset0Outline = PolygonsHelper.CreateFromString(inset0OutlineString);
-				int numLayers = 10;
-				PartLayers layerData = CreateLayerData(inset0Outline, numLayers);
-				GenerateLayers(layerData, 400, 3, 1);
-				Assert.IsTrue(OnlyHasBottom(layerData, 0));
-				Assert.IsTrue(OnlyHasSolidInfill(layerData, 1));
-				Assert.IsTrue(OnlyHasSolidInfill(layerData, 2));
-				Assert.IsTrue(OnlyHasInfill(layerData, 3));
-			}
-
-			// 3 top layers and 3 bottom layers
-			{
-				string inset0OutlineString = "x:0, y:0,x:10000, y:0,x:10000, y:10000,x:0, y:10000,|";
-				Polygons inset0Outline = PolygonsHelper.CreateFromString(inset0OutlineString);
-				int numLayers = 10;
-				PartLayers layerData = CreateLayerData(inset0Outline, numLayers);
-				GenerateLayers(layerData, 400, 3, 3);
-				Assert.IsTrue(OnlyHasBottom(layerData, 0));
-				Assert.IsTrue(OnlyHasSolidInfill(layerData, 1));
-				Assert.IsTrue(OnlyHasSolidInfill(layerData, 2));
-				Assert.IsTrue(OnlyHasInfill(layerData, 3));
-			}
-		}
-
-		private static void GenerateLayers(PartLayers layerData, int extrusionWidth, int bottomLayers, int topLayers)
-		{
-			int numLayers = layerData.Layers.Count;
-			for (int i = 0; i < numLayers; i++)
-			{
-				TopsAndBottoms.GenerateTopAndBottom(i, layerData, extrusionWidth, extrusionWidth, bottomLayers, topLayers);
-			}
-		}
-
-		private static PartLayers CreateLayerData(Polygons inset0Outline, int numLayers)
-		{
-			PartLayers layerData = new PartLayers();
-			layerData.Layers = new List<SliceLayerParts>();
-			for (int i = 0; i < numLayers; i++)
-			{
-				SliceLayerParts layer = new SliceLayerParts();
-				layer.layerSliceData = new List<SliceLayerPart>();
-				SliceLayerPart part = new SliceLayerPart();
-				part.Insets = new List<Polygons>();
-				part.Insets.Add(inset0Outline);
-				part.BoundingBox = new Aabb(inset0Outline);
-				layer.layerSliceData.Add(part);
-				layerData.Layers.Add(layer);
-			}
-			return layerData;
-		}
-
-		private static bool OnlyHasBottom(PartLayers layerData, int layerToCheck)
-		{
-			return layerData.Layers[layerToCheck].layerSliceData.Count == 1
-				&& layerData.Layers[layerToCheck].layerSliceData[0].SolidBottomOutlines.Count == 1
-				&& layerData.Layers[layerToCheck].layerSliceData[0].SolidTopOutlines.Count == 0
-				&& layerData.Layers[layerToCheck].layerSliceData[0].SolidInfillOutlines.Count == 0
-				&& layerData.Layers[layerToCheck].layerSliceData[0].InfillOutlines.Count == 0;
-		}
-
-		private static bool OnlyHasTop(PartLayers layerData, int layerToCheck)
-		{
-			return layerData.Layers[layerToCheck].layerSliceData.Count == 1
-				&& layerData.Layers[layerToCheck].layerSliceData[0].SolidBottomOutlines.Count == 0
-				&& layerData.Layers[layerToCheck].layerSliceData[0].SolidTopOutlines.Count == 1
-				&& layerData.Layers[layerToCheck].layerSliceData[0].SolidInfillOutlines.Count == 0
-				&& layerData.Layers[layerToCheck].layerSliceData[0].InfillOutlines.Count == 0;
-		}
-
-		private static bool OnlyHasSolidInfill(PartLayers layerData, int layerToCheck)
-		{
-			return layerData.Layers[layerToCheck].layerSliceData.Count == 1
-				&& layerData.Layers[layerToCheck].layerSliceData[0].SolidBottomOutlines.Count == 0
-				&& layerData.Layers[layerToCheck].layerSliceData[0].SolidTopOutlines.Count == 0
-				&& layerData.Layers[layerToCheck].layerSliceData[0].SolidInfillOutlines.Count == 1
-				&& layerData.Layers[layerToCheck].layerSliceData[0].InfillOutlines.Count == 0;
-		}
-
-		private static bool OnlyHasInfill(PartLayers layerData, int layerToCheck)
-		{
-			return layerData.Layers[layerToCheck].layerSliceData.Count == 1
-				&& layerData.Layers[layerToCheck].layerSliceData[0].SolidBottomOutlines.Count == 0
-				&& layerData.Layers[layerToCheck].layerSliceData[0].SolidTopOutlines.Count == 0
-				&& layerData.Layers[layerToCheck].layerSliceData[0].SolidInfillOutlines.Count == 0
-				&& layerData.Layers[layerToCheck].layerSliceData[0].InfillOutlines.Count == 1;
-		}
-	}
-=======
     using Polygons = List<List<IntPoint>>;
 
     [TestFixture, Category("MatterSlice")]
@@ -313,5 +154,4 @@
             return layerData;
         }
     }
->>>>>>> 0343d68b
 }